/*
 * Copyright 2018 The Android Open Source Project
 *
 * Licensed under the Apache License, Version 2.0 (the "License");
 * you may not use this file except in compliance with the License.
 * You may obtain a copy of the License at
 *
 *      http://www.apache.org/licenses/LICENSE-2.0
 *
 * Unless required by applicable law or agreed to in writing, software
 * distributed under the License is distributed on an "AS IS" BASIS,
 * WITHOUT WARRANTIES OR CONDITIONS OF ANY KIND, either express or implied.
 * See the License for the specific language governing permissions and
 * limitations under the License.
 */

package com.android.bluetooth.avrcp;

import android.annotation.NonNull;
import android.content.BroadcastReceiver;
import android.content.ComponentName;
import android.content.Context;
import android.content.Intent;
import android.content.IntentFilter;
import android.content.pm.PackageManager;
import android.content.pm.ResolveInfo;
<<<<<<< HEAD
=======
import android.media.AudioAttributes;
>>>>>>> 4d8b62c7
import android.media.AudioManager;
import android.media.AudioPlaybackConfiguration;
import android.media.session.MediaSession;
import android.media.session.MediaSessionManager;
import android.media.session.PlaybackState;
import android.os.Handler;
import android.os.Looper;
import android.util.Log;
import android.view.KeyEvent;

import com.android.bluetooth.Utils;
import com.android.internal.annotations.VisibleForTesting;

import java.util.ArrayList;
import java.util.Collections;
import java.util.HashMap;
import java.util.HashSet;
import java.util.List;
import java.util.Map;
import java.util.regex.Matcher;
import java.util.regex.Pattern;

/**
 * This class is directly responsible of maintaining the list of Browsable Players as well as
 * the list of Addressable Players. This variation of the list doesn't actually list all the
 * available players for a getAvailableMediaPlayers request. Instead it only reports one media
 * player with ID=0 and all the other browsable players are folders in the root of that player.
 *
 * Changing the directory to a browsable player will allow you to traverse that player as normal.
 * By only having one root player, we never have to send Addressed Player Changed notifications,
 * UIDs Changed notifications, or Available Players Changed notifications.
 *
 * TODO (apanicke): Add non-browsable players as song items to the root folder. Selecting that
 * player would effectively cause player switch by sending a play command to that player.
 */
public class MediaPlayerList {
    private static final String TAG = "AvrcpMediaPlayerList";
    private static final boolean DEBUG = true;
    static boolean sTesting = false;

    private static final String PACKAGE_SCHEME = "package";
    private static final int NO_ACTIVE_PLAYER = 0;
    private static final int BLUETOOTH_PLAYER_ID = 0;
    private static final String BLUETOOTH_PLAYER_NAME = "Bluetooth Player";

    // mediaId's for the now playing list will be in the form of "NowPlayingId[XX]" where [XX]
    // is the Queue ID for the requested item.
    private static final String NOW_PLAYING_ID_PATTERN = Util.NOW_PLAYING_PREFIX + "([0-9]*)";

    // mediaId's for folder browsing will be in the form of [XX][mediaid],  where [XX] is a
    // two digit representation of the player id and [mediaid] is the original media id as a
    // string.
    private static final String BROWSE_ID_PATTERN = "\\d\\d.*";

    private Context mContext;
    private Looper mLooper; // Thread all media player callbacks and timeouts happen on
    private PackageManager mPackageManager;
    private MediaSessionManager mMediaSessionManager;
    private MediaData mCurrMediaData = null;
    private final AudioManager mAudioManager;

    private Map<Integer, MediaPlayerWrapper> mMediaPlayers =
            Collections.synchronizedMap(new HashMap<Integer, MediaPlayerWrapper>());
    private Map<String, Integer> mMediaPlayerIds =
            Collections.synchronizedMap(new HashMap<String, Integer>());
    private Map<Integer, BrowsedPlayerWrapper> mBrowsablePlayers =
            Collections.synchronizedMap(new HashMap<Integer, BrowsedPlayerWrapper>());
    private int mActivePlayerId = NO_ACTIVE_PLAYER;

    @VisibleForTesting
    private boolean mAudioPlaybackIsActive = false;

    private AvrcpTargetService.ListCallback mCallback;
    private BrowsablePlayerConnector mBrowsablePlayerConnector;

    interface MediaUpdateCallback {
        void run(MediaData data);
    }

    interface GetPlayerRootCallback {
        void run(int playerId, boolean success, String rootId, int numItems);
    }

    interface GetFolderItemsCallback {
        void run(String parentId, List<ListItem> items);
    }

    interface FolderUpdateCallback {
        void run(boolean availablePlayers, boolean addressedPlayers, boolean uids);
    }

    MediaPlayerList(Looper looper, Context context) {
        Log.v(TAG, "Creating MediaPlayerList");

        mLooper = looper;
        mContext = context;

        // Register for intents where available players might have changed
        IntentFilter pkgFilter = new IntentFilter();
        pkgFilter.addAction(Intent.ACTION_PACKAGE_REMOVED);
        pkgFilter.addAction(Intent.ACTION_PACKAGE_DATA_CLEARED);
        pkgFilter.addAction(Intent.ACTION_PACKAGE_ADDED);
        pkgFilter.addAction(Intent.ACTION_PACKAGE_CHANGED);
        pkgFilter.addDataScheme(PACKAGE_SCHEME);
        context.registerReceiver(mPackageChangedBroadcastReceiver, pkgFilter);

        mAudioManager = (AudioManager) context.getSystemService(Context.AUDIO_SERVICE);
        mAudioManager.registerAudioPlaybackCallback(mAudioPlaybackCallback, new Handler(mLooper));

        mMediaSessionManager =
                (MediaSessionManager) context.getSystemService(Context.MEDIA_SESSION_SERVICE);
        mMediaSessionManager.addOnActiveSessionsChangedListener(
                mActiveSessionsChangedListener, null, new Handler(looper));
        mMediaSessionManager.setCallback(mButtonDispatchCallback, null);
    }

    void init(AvrcpTargetService.ListCallback callback) {
        Log.v(TAG, "Initializing MediaPlayerList");
        mCallback = callback;

        // Build the list of browsable players and afterwards, build the list of media players
        Intent intent = new Intent(android.service.media.MediaBrowserService.SERVICE_INTERFACE);
        List<ResolveInfo> playerList =
                mContext
                    .getApplicationContext()
                    .getPackageManager()
                    .queryIntentServices(intent, PackageManager.MATCH_ALL);

        mBrowsablePlayerConnector = BrowsablePlayerConnector.connectToPlayers(mContext, mLooper,
                playerList, (List<BrowsedPlayerWrapper> players) -> {
                Log.i(TAG, "init: Browsable Player list size is " + players.size());

                // Check to see if the list has been cleaned up before this completed
                if (mMediaSessionManager == null) {
                    return;
                }

                for (BrowsedPlayerWrapper wrapper : players) {
                    // Generate new id and add the browsable player
                    if (!mMediaPlayerIds.containsKey(wrapper.getPackageName())) {
                        mMediaPlayerIds.put(wrapper.getPackageName(), getFreeMediaPlayerId());
                    }

                    d("Adding Browser Wrapper for " + wrapper.getPackageName() + " with id "
                            + mMediaPlayerIds.get(wrapper.getPackageName()));

                    mBrowsablePlayers.put(mMediaPlayerIds.get(wrapper.getPackageName()), wrapper);

                    wrapper.getFolderItems(wrapper.getRootId(),
                            (int status, String mediaId, List<ListItem> results) -> {
                                d("Got the contents for: " + mediaId + " : num results="
                                        + results.size());
                            });
                }

                // Construct the list of current players
                d("Initializing list of current media players");
                List<android.media.session.MediaController> controllers =
                        mMediaSessionManager.getActiveSessions(null);

                for (android.media.session.MediaController controller : controllers) {
                    addMediaPlayer(controller);
                }

                // If there were any active players and we don't already have one due to the Media
                // Framework Callbacks then set the highest priority one to active
                if (mActivePlayerId == 0 && mMediaPlayers.size() > 0) setActivePlayer(1);
            });
    }

    void cleanup() {
        mContext.unregisterReceiver(mPackageChangedBroadcastReceiver);

        mMediaSessionManager.removeOnActiveSessionsChangedListener(mActiveSessionsChangedListener);
        mMediaSessionManager.setCallback(null, null);
        mMediaSessionManager = null;

        mAudioManager.unregisterAudioPlaybackCallback(mAudioPlaybackCallback);

        mMediaPlayerIds.clear();

        for (MediaPlayerWrapper player : mMediaPlayers.values()) {
            player.cleanup();
        }
        mMediaPlayers.clear();

        if (mBrowsablePlayerConnector != null) {
            mBrowsablePlayerConnector.cleanup();
        }
        for (BrowsedPlayerWrapper player : mBrowsablePlayers.values()) {
            player.disconnect();
        }
        mBrowsablePlayers.clear();
    }

    int getCurrentPlayerId() {
        return BLUETOOTH_PLAYER_ID;
    }

    int getFreeMediaPlayerId() {
        int id = 1;
        while (mMediaPlayerIds.containsValue(id)) {
            id++;
        }
        return id;
    }

    MediaPlayerWrapper getActivePlayer() {
        return mMediaPlayers.get(mActivePlayerId);
    }



    // In this case the displayed player is the Bluetooth Player, the number of items is equal
    // to the number of players. The root ID will always be empty string in this case as well.
    void getPlayerRoot(int playerId, GetPlayerRootCallback cb) {
        cb.run(playerId, playerId == BLUETOOTH_PLAYER_ID, "", mBrowsablePlayers.size());
    }

    // Return the "Bluetooth Player" as the only player always
    List<PlayerInfo> getMediaPlayerList() {
        PlayerInfo info = new PlayerInfo();
        info.id = BLUETOOTH_PLAYER_ID;
        info.name = BLUETOOTH_PLAYER_NAME;
        info.browsable = true;
        List<PlayerInfo> ret = new ArrayList<PlayerInfo>();
        ret.add(info);

        return ret;
    }

    @NonNull
    String getCurrentMediaId() {
        final MediaPlayerWrapper player = getActivePlayer();
        if (player == null) return "";

        final PlaybackState state = player.getPlaybackState();
        final List<Metadata> queue = player.getCurrentQueue();

        // Disable the now playing list if the player doesn't have a queue or provide an active
        // queue ID that can be used to determine the active song in the queue.
        if (state == null
                || state.getActiveQueueItemId() == MediaSession.QueueItem.UNKNOWN_ID
                || queue.size() == 0) {
            d("getCurrentMediaId: No active queue item Id sending empty mediaId: PlaybackState="
                     + state);
            return "";
        }

        return Util.NOW_PLAYING_PREFIX + state.getActiveQueueItemId();
    }

    @NonNull
    Metadata getCurrentSongInfo() {
        final MediaPlayerWrapper player = getActivePlayer();
        if (player == null) return Util.empty_data();

        return player.getCurrentMetadata();
    }

    PlaybackState getCurrentPlayStatus() {
        final MediaPlayerWrapper player = getActivePlayer();
        if (player == null) return null;

        PlaybackState state = player.getPlaybackState();
        if (mAudioPlaybackIsActive
                && (state == null || state.getState() != PlaybackState.STATE_PLAYING)) {
            return new PlaybackState.Builder()
                .setState(PlaybackState.STATE_PLAYING,
                          state == null ? 0 : state.getPosition(),
                          1.0f)
                .build();
        }
        return state;
    }

    @NonNull
    List<Metadata> getNowPlayingList() {
        // Only send the current song for the now playing if there is no active song. See
        // |getCurrentMediaId()| for reasons why there might be no active song.
        if (getCurrentMediaId().equals("")) {
            List<Metadata> ret = new ArrayList<Metadata>();
            Metadata data = getCurrentSongInfo();
            data.mediaId = "";
            ret.add(data);
            return ret;
        }

        return getActivePlayer().getCurrentQueue();
    }

    void playItem(int playerId, boolean nowPlaying, String mediaId) {
        if (nowPlaying) {
            playNowPlayingItem(mediaId);
        } else {
            playFolderItem(mediaId);
        }
    }

    private void playNowPlayingItem(String mediaId) {
        d("playNowPlayingItem: mediaId=" + mediaId);

        Pattern regex = Pattern.compile(NOW_PLAYING_ID_PATTERN);
        Matcher m = regex.matcher(mediaId);
        if (!m.find()) {
            // This should never happen since we control the media ID's reported
            Log.wtf(TAG, "playNowPlayingItem: Couldn't match mediaId to pattern: mediaId="
                    + mediaId);
        }

        long queueItemId = Long.parseLong(m.group(1));
        if (getActivePlayer() != null) {
            getActivePlayer().playItemFromQueue(queueItemId);
        }
    }

    private void playFolderItem(String mediaId) {
        d("playFolderItem: mediaId=" + mediaId);

        if (!mediaId.matches(BROWSE_ID_PATTERN)) {
            // This should never happen since we control the media ID's reported
            Log.wtf(TAG, "playFolderItem: mediaId didn't match pattern: mediaId=" + mediaId);
        }

        int playerIndex = Integer.parseInt(mediaId.substring(0, 2));
        String itemId = mediaId.substring(2);

        if (!mBrowsablePlayers.containsKey(playerIndex)) {
            e("playFolderItem: Do not have the a browsable player with ID " + playerIndex);
            return;
        }

        mBrowsablePlayers.get(playerIndex).playItem(itemId);
    }

    void getFolderItemsMediaPlayerList(GetFolderItemsCallback cb) {
        d("getFolderItemsMediaPlayerList: Sending Media Player list for root directory");

        ArrayList<ListItem> playerList = new ArrayList<ListItem>();
        for (BrowsedPlayerWrapper player : mBrowsablePlayers.values()) {

            String displayName = Util.getDisplayName(mContext, player.getPackageName());
            int id = mMediaPlayerIds.get(player.getPackageName());

            d("getFolderItemsMediaPlayerList: Adding player " + displayName);
            Folder playerFolder = new Folder(String.format("%02d", id), false, displayName);
            playerList.add(new ListItem(playerFolder));
        }
        cb.run("", playerList);
        return;
    }

    void getFolderItems(int playerId, String mediaId, GetFolderItemsCallback cb) {
        // The playerId is unused since we always assume the remote device is using the
        // Bluetooth Player.
        d("getFolderItems(): playerId=" + playerId + ", mediaId=" + mediaId);

        // The device is requesting the content of the root folder. This folder contains a list of
        // Browsable Media Players displayed as folders with their contents contained within.
        if (mediaId.equals("")) {
            getFolderItemsMediaPlayerList(cb);
            return;
        }

        if (!mediaId.matches(BROWSE_ID_PATTERN)) {
            // This should never happen since we control the media ID's reported
            Log.wtf(TAG, "getFolderItems: mediaId didn't match pattern: mediaId=" + mediaId);
        }

        int playerIndex = Integer.parseInt(mediaId.substring(0, 2));
        String itemId = mediaId.substring(2);

        // TODO (apanicke): Add timeouts for looking up folder items since media browsers don't
        // have to respond.
        if (mBrowsablePlayers.containsKey(playerIndex)) {
            BrowsedPlayerWrapper wrapper = mBrowsablePlayers.get(playerIndex);
            if (itemId.equals("")) {
                Log.i(TAG, "Empty media id, getting the root for "
                        + wrapper.getPackageName());
                itemId = wrapper.getRootId();
            }

            wrapper.getFolderItems(itemId, (status, id, results) -> {
                if (status != BrowsedPlayerWrapper.STATUS_SUCCESS) {
                    cb.run(mediaId, new ArrayList<ListItem>());
                    return;
                }

                String playerPrefix = String.format("%02d", playerIndex);
                for (ListItem item : results) {
                    if (item.isFolder) {
                        item.folder.mediaId = playerPrefix.concat(item.folder.mediaId);
                    } else {
                        item.song.mediaId = playerPrefix.concat(item.song.mediaId);
                    }
                }
                cb.run(mediaId, results);
            });
            return;
        } else {
            cb.run(mediaId, new ArrayList<ListItem>());
        }
    }

    @VisibleForTesting
    int addMediaPlayer(MediaController controller) {
        // Each new player has an ID of 1 plus the highest ID. The ID 0 is reserved to signify that
        // there is no active player. If we already have a browsable player for the package, reuse
        // that key.
        String packageName = controller.getPackageName();
        if (!mMediaPlayerIds.containsKey(packageName)) {
            mMediaPlayerIds.put(packageName, getFreeMediaPlayerId());
        }

        int playerId = mMediaPlayerIds.get(packageName);

        // If we already have a controller for the package, then update it with this new controller
        // as the old controller has probably gone stale.
        if (mMediaPlayers.containsKey(playerId)) {
            d("Already have a controller for the player: " + packageName + ", updating instead");
            MediaPlayerWrapper player = mMediaPlayers.get(playerId);
            player.updateMediaController(controller);

            // If the media controller we updated was the active player check if the media updated
            if (playerId == mActivePlayerId) {
                sendMediaUpdate(getActivePlayer().getCurrentMediaData());
            }

            return playerId;
        }

        MediaPlayerWrapper newPlayer = MediaPlayerWrapperFactory.wrap(
                controller,
                mLooper);

        Log.i(TAG, "Adding wrapped media player: " + packageName + " at key: "
                + mMediaPlayerIds.get(controller.getPackageName()));

        mMediaPlayers.put(playerId, newPlayer);
        return playerId;
    }

    // Adds the controller to the MediaPlayerList or updates the controller if we already had
    // a controller for a package. Returns the new ID of the controller where its added or its
    // previous value if it already existed. Returns -1 if the controller passed in is invalid
    int addMediaPlayer(android.media.session.MediaController controller) {
        if (controller == null) {
            e("Trying to add a null MediaController");
            return -1;
        }

        return addMediaPlayer(MediaControllerFactory.wrap(controller));
    }

    void removeMediaPlayer(int playerId) {
        if (!mMediaPlayers.containsKey(playerId)) {
            e("Trying to remove nonexistent media player: " + playerId);
            return;
        }

        // If we removed the active player, set no player as active until the Media Framework
        // tells us otherwise
        if (playerId == mActivePlayerId && playerId != NO_ACTIVE_PLAYER) {
            getActivePlayer().unregisterCallback();
            mActivePlayerId = NO_ACTIVE_PLAYER;
            List<Metadata> queue = new ArrayList<Metadata>();
            queue.add(Util.empty_data());
            MediaData newData = new MediaData(
                    Util.empty_data(),
                    null,
                    queue
                );

            sendMediaUpdate(newData);
        }

        final MediaPlayerWrapper wrapper = mMediaPlayers.get(playerId);
        d("Removing media player " + wrapper.getPackageName());
        mMediaPlayerIds.remove(wrapper.getPackageName());
        mMediaPlayers.remove(playerId);
        wrapper.cleanup();
    }

    void setActivePlayer(int playerId) {
        if (!mMediaPlayers.containsKey(playerId)) {
            e("Player doesn't exist in list(): " + playerId);
            return;
        }

        if (playerId == mActivePlayerId) {
            Log.w(TAG, getActivePlayer().getPackageName() + " is already the active player");
            return;
        }

        if (mActivePlayerId != NO_ACTIVE_PLAYER) getActivePlayer().unregisterCallback();

        mActivePlayerId = playerId;
        getActivePlayer().registerCallback(mMediaPlayerCallback);
        Log.i(TAG, "setActivePlayer(): setting player to " + getActivePlayer().getPackageName());

        // Ensure that metadata is synced on the new player
        if (!getActivePlayer().isMetadataSynced()) {
            Log.w(TAG, "setActivePlayer(): Metadata not synced on new player");
            return;
        }

        if (Utils.isPtsTestMode()) {
            sendFolderUpdate(true, true, false);
        }

        MediaData data = getActivePlayer().getCurrentMediaData();
        if (mAudioPlaybackIsActive) {
            data.state = mCurrMediaData.state;
            Log.d(TAG, "setActivePlayer mAudioPlaybackIsActive=true, state=" + data.state);
        }
        sendMediaUpdate(data);
    }

    // TODO (apanicke): Add logging for media key events in dumpsys
    void sendMediaKeyEvent(int key, boolean pushed) {
        d("sendMediaKeyEvent: key=" + key + " pushed=" + pushed);
        int action = pushed ? KeyEvent.ACTION_DOWN : KeyEvent.ACTION_UP;
        KeyEvent event = new KeyEvent(action, AvrcpPassthrough.toKeyCode(key));
        mMediaSessionManager.dispatchMediaKeyEvent(event);
    }

    private void sendFolderUpdate(boolean availablePlayers, boolean addressedPlayers,
            boolean uids) {
        d("sendFolderUpdate");
        if (mCallback == null) {
            return;
        }

        mCallback.run(availablePlayers, addressedPlayers, uids);
    }

    private void sendMediaUpdate(MediaData data) {
        d("sendMediaUpdate");
        if (mCallback == null) {
            return;
        }

        // Always have items in the queue
        if (data.queue.size() == 0) {
            Log.i(TAG, "sendMediaUpdate: Creating a one item queue for a player with no queue");
            data.queue.add(data.metadata);
        }

        Log.d(TAG, "sendMediaUpdate state=" + data.state);
        mCurrMediaData = data;
        mCallback.run(data);
    }

    private final MediaSessionManager.OnActiveSessionsChangedListener
            mActiveSessionsChangedListener =
            new MediaSessionManager.OnActiveSessionsChangedListener() {
        @Override
        public void onActiveSessionsChanged(
                List<android.media.session.MediaController> newControllers) {
            synchronized (MediaPlayerList.this) {
                Log.v(TAG, "onActiveSessionsChanged: number of controllers: "
                        + newControllers.size());
                if (newControllers.size() == 0) return;

                // Apps are allowed to have multiple MediaControllers. If an app does have
                // multiple controllers then newControllers contains them in highest
                // priority order. Since we only want to keep the highest priority one,
                // we keep track of which controllers we updated and skip over ones
                // we've already looked at.
                HashSet<String> addedPackages = new HashSet<String>();

                for (int i = 0; i < newControllers.size(); i++) {
                    Log.d(TAG, "onActiveSessionsChanged: controller: "
                            + newControllers.get(i).getPackageName());
                    if (addedPackages.contains(newControllers.get(i).getPackageName())) {
                        continue;
                    }

                    addedPackages.add(newControllers.get(i).getPackageName());
                    addMediaPlayer(newControllers.get(i));
                }
            }
        }
    };

    // TODO (apanicke): Write a test that tests uninstalling the active session
    private final BroadcastReceiver mPackageChangedBroadcastReceiver = new BroadcastReceiver() {
        @Override
        public void onReceive(Context context, Intent intent) {
            String action = intent.getAction();
            Log.v(TAG, "mPackageChangedBroadcastReceiver: action: " + action);

            if (action.equals(Intent.ACTION_PACKAGE_REMOVED)
                    || action.equals(Intent.ACTION_PACKAGE_DATA_CLEARED)) {
                if (intent.getBooleanExtra(Intent.EXTRA_REPLACING, false)) return;

                String packageName = intent.getData().getSchemeSpecificPart();
                if (packageName != null && mMediaPlayerIds.containsKey(packageName)) {
                    removeMediaPlayer(mMediaPlayerIds.get(packageName));
                }
            } else if (action.equals(Intent.ACTION_PACKAGE_ADDED)
                    || action.equals(Intent.ACTION_PACKAGE_CHANGED)) {
                String packageName = intent.getData().getSchemeSpecificPart();
                if (packageName != null) {
                    if (DEBUG) Log.d(TAG, "Name of package changed: " + packageName);
                    // TODO (apanicke): Handle either updating or adding the new package.
                    // Check if its browsable and send the UIDS changed to update the
                    // root folder
                }
            }
        }
    };

    void updateMediaForAudioPlayback() {
        MediaData currMediaData = null;
        PlaybackState currState = null;
        if (getActivePlayer() == null) {
            Log.d(TAG, "updateMediaForAudioPlayback: no active player");
            PlaybackState.Builder builder = new PlaybackState.Builder()
                    .setState(PlaybackState.STATE_STOPPED, 0L, 0L);
            List<Metadata> queue = new ArrayList<Metadata>();
            queue.add(Util.empty_data());
            currMediaData = new MediaData(
                    Util.empty_data(),
                    builder.build(),
                    queue
                );
        } else {
            currMediaData = getActivePlayer().getCurrentMediaData();
            currState = currMediaData.state;
        }

        if (currState != null
                && currState.getState() == PlaybackState.STATE_PLAYING) {
            Log.i(TAG, "updateMediaForAudioPlayback: Active player is playing, drop it");
            return;
        }

        if (mAudioPlaybackIsActive) {
            PlaybackState.Builder builder = new PlaybackState.Builder()
                    .setState(PlaybackState.STATE_PLAYING,
                        currState == null ? 0 : currState.getPosition(),
                        1.0f);
            currMediaData.state = builder.build();
        }
        Log.i(TAG, "updateMediaForAudioPlayback: update state=" + currMediaData.state);
        sendMediaUpdate(currMediaData);
    }

    @VisibleForTesting
    void injectAudioPlaybacActive(boolean isActive) {
        mAudioPlaybackIsActive = isActive;
        updateMediaForAudioPlayback();
    }

    private final AudioManager.AudioPlaybackCallback mAudioPlaybackCallback =
            new AudioManager.AudioPlaybackCallback() {
        @Override
        public void onPlaybackConfigChanged(List<AudioPlaybackConfiguration> configs) {
            if (configs == null) {
                return;
            }
            boolean isActive = false;
            Log.v(TAG, "onPlaybackConfigChanged(): Configs list size=" + configs.size());
            for (AudioPlaybackConfiguration config : configs) {
<<<<<<< HEAD
                if (config.isActive()) {
=======
                if (config.isActive() && (config.getAudioAttributes().getUsage()
                            == AudioAttributes.USAGE_ASSISTANCE_NAVIGATION_GUIDANCE)
                        && (config.getAudioAttributes().getContentType()
                            == AudioAttributes.CONTENT_TYPE_SPEECH)) {
>>>>>>> 4d8b62c7
                    if (DEBUG) {
                        Log.d(TAG, "onPlaybackConfigChanged(): config="
                                 + AudioPlaybackConfiguration.toLogFriendlyString(config));
                    }
                    isActive = true;
                }
            }
            if (isActive != mAudioPlaybackIsActive) {
                Log.d(TAG, "onPlaybackConfigChanged isActive=" + isActive
                        + ", mAudioPlaybackIsActive=" + mAudioPlaybackIsActive);
                mAudioPlaybackIsActive = isActive;
                updateMediaForAudioPlayback();
            }
        }
    };

    private final MediaPlayerWrapper.Callback mMediaPlayerCallback =
            new MediaPlayerWrapper.Callback() {
        @Override
        public void mediaUpdatedCallback(MediaData data) {
            if (data.metadata == null) {
                Log.d(TAG, "mediaUpdatedCallback(): metadata is null");
                return;
            }

            if (data.state == null) {
                Log.w(TAG, "mediaUpdatedCallback(): Tried to update with null state");
                return;
            }

            if (mAudioPlaybackIsActive && (data.state.getState() != PlaybackState.STATE_PLAYING)) {
                Log.d(TAG, "Some audio playbacks are still active, drop it");
                return;
            }
            sendMediaUpdate(data);
        }

        @Override
        public void sessionUpdatedCallback(String packageName) {
            if (packageName != null && mMediaPlayerIds.containsKey(packageName)) {
                Log.d(TAG, "sessionUpdatedCallback(): packageName: " + packageName);
                removeMediaPlayer(mMediaPlayerIds.get(packageName));
            }
        }
    };

    private final MediaSessionManager.Callback mButtonDispatchCallback =
            new MediaSessionManager.Callback() {
                @Override
                public void onMediaKeyEventDispatched(KeyEvent event, MediaSession.Token token) {
                    // TODO (apanicke): Add logging for these
                }

                @Override
                public void onMediaKeyEventDispatched(KeyEvent event, ComponentName receiver) {
                    // TODO (apanicke): Add logging for these
                }

                @Override
                public void onAddressedPlayerChanged(MediaSession.Token token) {
                    android.media.session.MediaController controller =
                            new android.media.session.MediaController(mContext, token);

                    if (mMediaSessionManager == null) {
                        Log.w(TAG, "onAddressedPlayerChanged(Token): Unexpected callback "
                                + "from the MediaSessionManager");
                        return;
                    }

                    if (!mMediaPlayerIds.containsKey(controller.getPackageName())) {
                        // Since we have a controller, we can try to to recover by adding the
                        // player and then setting it as active.
                        Log.w(TAG, "onAddressedPlayerChanged(Token): Addressed Player "
                                + "changed to a player we didn't have a session for");
                        addMediaPlayer(controller);
                    }

                    Log.i(TAG, "onAddressedPlayerChanged: token=" + controller.getPackageName());
                    setActivePlayer(mMediaPlayerIds.get(controller.getPackageName()));
                }

                @Override
                public void onAddressedPlayerChanged(ComponentName receiver) {
                    if (mMediaSessionManager == null) {
                        Log.w(TAG, "onAddressedPlayerChanged(Component): Unexpected callback "
                                + "from the MediaSessionManager");
                        return;
                    }

                    if (receiver == null) {
                        return;
                    }

                    if (!mMediaPlayerIds.containsKey(receiver.getPackageName())) {
                        e("onAddressedPlayerChanged(Component): Addressed Player "
                                + "changed to a player we don't have a session for");
                        return;
                    }

                    Log.i(TAG, "onAddressedPlayerChanged: component=" + receiver.getPackageName());
                    setActivePlayer(mMediaPlayerIds.get(receiver.getPackageName()));
                }
            };


    void dump(StringBuilder sb) {
        sb.append("List of MediaControllers: size=" + mMediaPlayers.size() + "\n");
        for (int id : mMediaPlayers.keySet()) {
            if (id == mActivePlayerId) {
                sb.append("<Active> ");
            }
            MediaPlayerWrapper player = mMediaPlayers.get(id);
            sb.append("  Media Player " + id + ": " + player.getPackageName() + "\n");
            sb.append(player.toString().replaceAll("(?m)^", "  "));
            sb.append("\n");
        }

        sb.append("List of Browsers: size=" + mBrowsablePlayers.size() + "\n");
        for (BrowsedPlayerWrapper player : mBrowsablePlayers.values()) {
            sb.append(player.toString().replaceAll("(?m)^", "  "));
            sb.append("\n");
        }
        // TODO (apanicke): Add media key events
        // TODO (apanicke): Add last sent data
        // TODO (apanicke): Add addressed player history
    }

    private static void e(String message) {
        if (sTesting) {
            Log.wtfStack(TAG, message);
        } else {
            Log.e(TAG, message);
        }
    }

    private static void d(String message) {
        if (DEBUG) {
            Log.d(TAG, message);
        }
    }
}<|MERGE_RESOLUTION|>--- conflicted
+++ resolved
@@ -24,10 +24,7 @@
 import android.content.IntentFilter;
 import android.content.pm.PackageManager;
 import android.content.pm.ResolveInfo;
-<<<<<<< HEAD
-=======
 import android.media.AudioAttributes;
->>>>>>> 4d8b62c7
 import android.media.AudioManager;
 import android.media.AudioPlaybackConfiguration;
 import android.media.session.MediaSession;
@@ -493,15 +490,6 @@
         if (playerId == mActivePlayerId && playerId != NO_ACTIVE_PLAYER) {
             getActivePlayer().unregisterCallback();
             mActivePlayerId = NO_ACTIVE_PLAYER;
-            List<Metadata> queue = new ArrayList<Metadata>();
-            queue.add(Util.empty_data());
-            MediaData newData = new MediaData(
-                    Util.empty_data(),
-                    null,
-                    queue
-                );
-
-            sendMediaUpdate(newData);
         }
 
         final MediaPlayerWrapper wrapper = mMediaPlayers.get(playerId);
@@ -693,14 +681,10 @@
             boolean isActive = false;
             Log.v(TAG, "onPlaybackConfigChanged(): Configs list size=" + configs.size());
             for (AudioPlaybackConfiguration config : configs) {
-<<<<<<< HEAD
-                if (config.isActive()) {
-=======
                 if (config.isActive() && (config.getAudioAttributes().getUsage()
                             == AudioAttributes.USAGE_ASSISTANCE_NAVIGATION_GUIDANCE)
                         && (config.getAudioAttributes().getContentType()
                             == AudioAttributes.CONTENT_TYPE_SPEECH)) {
->>>>>>> 4d8b62c7
                     if (DEBUG) {
                         Log.d(TAG, "onPlaybackConfigChanged(): config="
                                  + AudioPlaybackConfiguration.toLogFriendlyString(config));
@@ -737,14 +721,6 @@
             }
             sendMediaUpdate(data);
         }
-
-        @Override
-        public void sessionUpdatedCallback(String packageName) {
-            if (packageName != null && mMediaPlayerIds.containsKey(packageName)) {
-                Log.d(TAG, "sessionUpdatedCallback(): packageName: " + packageName);
-                removeMediaPlayer(mMediaPlayerIds.get(packageName));
-            }
-        }
     };
 
     private final MediaSessionManager.Callback mButtonDispatchCallback =
