--- conflicted
+++ resolved
@@ -2063,14 +2063,10 @@
             int players = mMediaPlayerInfoList.containsKey(mCurrAddrPlayerID) ? 1 : 0;
             for (Map.Entry<Integer, MediaPlayerInfo> entry : mMediaPlayerInfoList.entrySet()) {
                 int idx = players;
-<<<<<<< HEAD
-                if (entry.getKey() == mCurrAddrPlayerID) idx = 0;
-=======
                 if (entry.getKey() == mCurrAddrPlayerID)
                     idx = 0;
                 else
                     continue; // TODO(apanicke): Remove, see above note
->>>>>>> 6adb8973
                 MediaPlayerInfo info = entry.getValue();
                 playerIds[idx] = entry.getKey();
                 playerTypes[idx] = info.getMajorType();
