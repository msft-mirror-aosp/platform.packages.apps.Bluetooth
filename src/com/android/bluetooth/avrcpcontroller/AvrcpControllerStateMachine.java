--- conflicted
+++ resolved
@@ -232,10 +232,6 @@
         mAddressedPlayer.updateCurrentTrack(null);
         mBrowseTree.mNowPlayingNode.setCached(false);
         BluetoothMediaBrowserService.notifyChanged(mBrowseTree.mNowPlayingNode);
-<<<<<<< HEAD
-        BluetoothMediaBrowserService.addressedPlayerChanged(null);
-=======
->>>>>>> 4d8b62c7
         mService.sBrowseTree.mRootNode.removeChild(
                 mBrowseTree.mRootNode);
         BluetoothMediaBrowserService.notifyChanged(mService
@@ -885,7 +881,6 @@
 
     private boolean shouldRequestFocus() {
         return mService.getResources()
-                .getBoolean(R.bool.a2dp_sink_automatically_request_audio_focus)
-                || !mAudioManager.isMusicActive();
+                .getBoolean(R.bool.a2dp_sink_automatically_request_audio_focus);
     }
 }