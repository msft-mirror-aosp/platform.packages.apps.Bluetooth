--- conflicted
+++ resolved
@@ -123,14 +123,8 @@
         initializeNative();
         mNativeAvailable = true;
 
-<<<<<<< HEAD
-
-=======
         mUserManager = (UserManager) getSystemService(Context.USER_SERVICE);
 
-        mNetworkFactory =
-                new BluetoothTetheringNetworkFactory(getBaseContext(), getMainLooper(), this);
->>>>>>> 1cab5971
         setPanService(this);
         mStarted = true;
 
