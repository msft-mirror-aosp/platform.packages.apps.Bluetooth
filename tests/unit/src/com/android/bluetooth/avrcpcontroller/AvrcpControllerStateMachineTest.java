--- conflicted
+++ resolved
@@ -106,13 +106,9 @@
         TestUtils.clearAdapterService(mAvrcpAdapterService);
         TestUtils.setAdapterService(mA2dpAdapterService);
         TestUtils.startService(mA2dpServiceRule, A2dpSinkService.class);
-<<<<<<< HEAD
-        doReturn(mTargetContext.getResources()).when(mAvrcpControllerService).getResources();
-=======
         when(mMockResources.getBoolean(R.bool.a2dp_sink_automatically_request_audio_focus))
                 .thenReturn(true);
         doReturn(mMockResources).when(mAvrcpControllerService).getResources();
->>>>>>> 4d8b62c7
         doReturn(15).when(mAudioManager).getStreamMaxVolume(anyInt());
         doReturn(8).when(mAudioManager).getStreamVolume(anyInt());
         doReturn(true).when(mAudioManager).isVolumeFixed();
@@ -611,11 +607,8 @@
      */
     @Test
     public void testPlaybackWhileMusicPlaying() {
-<<<<<<< HEAD
-=======
         when(mMockResources.getBoolean(R.bool.a2dp_sink_automatically_request_audio_focus))
                 .thenReturn(false);
->>>>>>> 4d8b62c7
         Assert.assertEquals(AudioManager.AUDIOFOCUS_NONE, A2dpSinkService.getFocusState());
         doReturn(true).when(mAudioManager).isMusicActive();
         setUpConnectedState(true, true);
@@ -623,10 +616,6 @@
                 AvrcpControllerStateMachine.MESSAGE_PROCESS_PLAY_STATUS_CHANGED,
                 PlaybackStateCompat.STATE_PLAYING);
         TestUtils.waitForLooperToFinishScheduledTask(mAvrcpStateMachine.getHandler().getLooper());
-<<<<<<< HEAD
-        verify(mAudioManager, times(1)).isMusicActive();
-=======
->>>>>>> 4d8b62c7
         verify(mAvrcpControllerService,
                 timeout(ASYNC_CALL_TIMEOUT_MILLIS).times(1)).sendPassThroughCommandNative(
                 eq(mTestAddress), eq(AvrcpControllerService.PASS_THRU_CMD_ID_PAUSE), eq(KEY_DOWN));
@@ -647,10 +636,6 @@
                 AvrcpControllerStateMachine.MESSAGE_PROCESS_PLAY_STATUS_CHANGED,
                 PlaybackStateCompat.STATE_PLAYING);
         TestUtils.waitForLooperToFinishScheduledTask(mAvrcpStateMachine.getHandler().getLooper());
-<<<<<<< HEAD
-        verify(mAudioManager, times(1)).isMusicActive();
-=======
->>>>>>> 4d8b62c7
         TestUtils.waitForLooperToFinishScheduledTask(
                 A2dpSinkService.getA2dpSinkService().getMainLooper());
         Assert.assertEquals(AudioManager.AUDIOFOCUS_GAIN, A2dpSinkService.getFocusState());
