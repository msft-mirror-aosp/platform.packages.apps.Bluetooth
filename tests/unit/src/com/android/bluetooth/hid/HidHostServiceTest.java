--- conflicted
+++ resolved
@@ -80,84 +80,5 @@
     public void testInitialize() {
         Assert.assertNotNull(HidHostService.getHidHostService());
     }
-<<<<<<< HEAD
 
-    /**
-     *  Test okToConnect method using various test cases
-     */
-    @Test
-    public void testOkToConnect() {
-        int badPriorityValue = 1024;
-        int badBondState = 42;
-        testOkToConnectCase(mTestDevice,
-                BluetoothDevice.BOND_NONE, BluetoothProfile.PRIORITY_UNDEFINED, false);
-        testOkToConnectCase(mTestDevice,
-                BluetoothDevice.BOND_NONE, BluetoothProfile.PRIORITY_OFF, false);
-        testOkToConnectCase(mTestDevice,
-                BluetoothDevice.BOND_NONE, BluetoothProfile.PRIORITY_ON, false);
-        testOkToConnectCase(mTestDevice,
-                BluetoothDevice.BOND_NONE, BluetoothProfile.PRIORITY_AUTO_CONNECT, false);
-        testOkToConnectCase(mTestDevice,
-                BluetoothDevice.BOND_NONE, badPriorityValue, false);
-        testOkToConnectCase(mTestDevice,
-                BluetoothDevice.BOND_BONDING, BluetoothProfile.PRIORITY_UNDEFINED, false);
-        testOkToConnectCase(mTestDevice,
-                BluetoothDevice.BOND_BONDING, BluetoothProfile.PRIORITY_OFF, false);
-        testOkToConnectCase(mTestDevice,
-                BluetoothDevice.BOND_BONDING, BluetoothProfile.PRIORITY_ON, false);
-        testOkToConnectCase(mTestDevice,
-                BluetoothDevice.BOND_BONDING, BluetoothProfile.PRIORITY_AUTO_CONNECT, false);
-        testOkToConnectCase(mTestDevice,
-                BluetoothDevice.BOND_BONDING, badPriorityValue, false);
-        testOkToConnectCase(mTestDevice,
-                BluetoothDevice.BOND_BONDED, BluetoothProfile.PRIORITY_UNDEFINED, true);
-        testOkToConnectCase(mTestDevice,
-                BluetoothDevice.BOND_BONDED, BluetoothProfile.PRIORITY_OFF, false);
-        testOkToConnectCase(mTestDevice,
-                BluetoothDevice.BOND_BONDED, BluetoothProfile.PRIORITY_ON, true);
-        testOkToConnectCase(mTestDevice,
-                BluetoothDevice.BOND_BONDED, BluetoothProfile.PRIORITY_AUTO_CONNECT, true);
-        testOkToConnectCase(mTestDevice,
-                BluetoothDevice.BOND_BONDED, badPriorityValue, false);
-        testOkToConnectCase(mTestDevice,
-                badBondState, BluetoothProfile.PRIORITY_UNDEFINED, false);
-        testOkToConnectCase(mTestDevice,
-                badBondState, BluetoothProfile.PRIORITY_OFF, false);
-        testOkToConnectCase(mTestDevice,
-                badBondState, BluetoothProfile.PRIORITY_ON, false);
-        testOkToConnectCase(mTestDevice,
-                badBondState, BluetoothProfile.PRIORITY_AUTO_CONNECT, false);
-        testOkToConnectCase(mTestDevice,
-                badBondState, badPriorityValue, false);
-        // Restore prirority to undefined for this test device
-        Assert.assertTrue(mService.setPriority(
-                mTestDevice, BluetoothProfile.PRIORITY_UNDEFINED));
-    }
-
-    /**
-     * Helper function to test okToConnect() method.
-     *
-     * @param device test device
-     * @param bondState bond state value, could be invalid
-     * @param priority value, could be invalid, could be invalid
-     * @param expected expected result from okToConnect()
-     */
-    private void testOkToConnectCase(BluetoothDevice device, int bondState, int priority,
-            boolean expected) {
-        doReturn(bondState).when(mAdapterService).getBondState(device);
-        when(mAdapterService.getDatabase()).thenReturn(mDatabaseManager);
-        when(mDatabaseManager.getProfilePriority(device, BluetoothProfile.HID_HOST))
-                .thenReturn(priority);
-
-        // Test when the AdapterService is in non-quiet mode.
-        doReturn(false).when(mAdapterService).isQuietModeEnabled();
-        Assert.assertEquals(expected, mService.okToConnect(device));
-
-        // Test when the AdapterService is in quiet mode.
-        doReturn(true).when(mAdapterService).isQuietModeEnabled();
-        Assert.assertEquals(false, mService.okToConnect(device));
-    }
-
-=======
->>>>>>> 9e3b7304
 }